--- conflicted
+++ resolved
@@ -30,29 +30,24 @@
                   target value i must be associated with class name[i]. You
                   can also pass in a dict that maps value to name.
     """
-
     def __init__(self, tree_model,
                  X_train,
                  y_train,
-                 feature_names: List[str],
-                 class_names: (List[str], Mapping[int, str]) = None):
+                 feature_names : List[str],
+                 class_names : (List[str],Mapping[int,str])=None):
         self.tree_model = tree_model
         self.feature_names = feature_names
         self.class_names = class_names
         self.class_weight = tree_model.class_weight
 
-<<<<<<< HEAD
-        if getattr(tree_model, 'tree_') is None:  # make sure model is fit
-=======
         if not hasattr(tree_model, 'tree_'): # make sure model is fit
->>>>>>> b38b3cc8
             tree_model.fit(X_train, y_train)
 
         if tree_model.tree_.n_classes > 1:
             if isinstance(self.class_names, dict):
                 self.class_names = self.class_names
             elif isinstance(self.class_names, Sequence):
-                self.class_names = {i: n for i, n in enumerate(self.class_names)}
+                self.class_names = {i:n for i, n in enumerate(self.class_names)}
             else:
                 raise Exception(f"class_names must be dict or sequence, not {self.class_names.__class__.__name__}")
 
@@ -73,7 +68,7 @@
 
         # use locals not args to walk() for recursion speed in python
         leaves = []
-        internal = []  # non-leaf nodes
+        internal = [] # non-leaf nodes
 
         def walk(node_id):
             if (children_left[node_id] == -1 and children_right[node_id] == -1):  # leaf
@@ -106,7 +101,7 @@
     def isclassifier(self):
         return self.tree_model.tree_.n_classes > 1
 
-    def get_split_node_heights(self, X_train, y_train, nbins) -> Mapping[int, int]:
+    def get_split_node_heights(self, X_train, y_train, nbins) -> Mapping[int,int]:
         class_values = self.unique_target_values
         node_heights = {}
         # print(f"Goal {nbins} bins")
@@ -118,14 +113,14 @@
             r = overall_feature_range[1] - overall_feature_range[0]
 
             bins = np.linspace(overall_feature_range[0],
-                               overall_feature_range[1], nbins + 1)
+                               overall_feature_range[1], nbins+1)
             # bins = np.arange(overall_feature_range[0],
             #                  overall_feature_range[1] + binwidth, binwidth)
             # print(f"\tlen(bins)={len(bins):2d} bins={bins}")
             X, y = X_feature[node.samples()], y_train[node.samples()]
             X_hist = [X[y == cl] for cl in class_values]
             height_of_bins = np.zeros(nbins)
-            for i, _ in enumerate(class_values):
+            for i,_ in enumerate(class_values):
                 hist, foo = np.histogram(X_hist[i], bins=bins, range=overall_feature_range)
                 # print(f"class {cl}: goal_n={len(bins):2d} n={len(hist):2d} {hist}")
                 height_of_bins += hist
@@ -134,7 +129,7 @@
             # print(f"\tmax={np.max(height_of_bins):2.0f}, heights={list(height_of_bins)}, {len(height_of_bins)} bins")
         return node_heights
 
-    def predict(self, x: np.ndarray) -> Tuple[Number, List]:
+    def predict(self, x : np.ndarray) -> Tuple[Number,List]:
         """
         Given an x-vector of features, return predicted class or value based upon
         this tree. Also return path from root to leaf as 2nd value in return tuple.
@@ -146,7 +141,6 @@
         :return: Predicted class or value based
         :rtype: Number
         """
-
         def walk(t, x, path):
             if t is None:
                 return None
@@ -179,18 +173,18 @@
                 return t
             # shrink bbox for left, right and recurse
             s = t.split()
-            if t.feature() == 0:
-                walk(t.left, (bbox[0], bbox[1], s, bbox[3]))
-                walk(t.right, (s, bbox[1], bbox[2], bbox[3]))
+            if t.feature()==0:
+                walk(t.left,  (bbox[0],bbox[1],s,bbox[3]))
+                walk(t.right, (s,bbox[1],bbox[2],bbox[3]))
             else:
-                walk(t.left, (bbox[0], bbox[1], bbox[2], s))
-                walk(t.right, (bbox[0], s, bbox[2], bbox[3]))
+                walk(t.left,  (bbox[0],bbox[1],bbox[2],s))
+                walk(t.right, (bbox[0],s,bbox[2],bbox[3]))
 
         # create bounding box in feature space (not zeroed)
         f1_values = self.X_train[:, 0]
         f2_values = self.X_train[:, 1]
-        overall_bbox = (np.min(f1_values), np.min(f2_values),  # x,y of lower left edge
-                        np.max(f1_values), np.max(f2_values))  # x,y of upper right edge
+        overall_bbox = (np.min(f1_values), np.min(f2_values), # x,y of lower left edge
+                        np.max(f1_values), np.max(f2_values)) # x,y of upper right edge
         walk(self.root, overall_bbox)
 
         return bboxes
@@ -301,22 +295,21 @@
     samples examined at each decision node or at each leaf node are
     saved into field node_samples.
     """
-
     def __init__(self, shadow_tree, id, left=None, right=None):
         self.shadow_tree = shadow_tree
         self.id = id
         self.left = left
         self.right = right
 
-    def split(self) -> (int, float):
+    def split(self) -> (int,float):
         return self.shadow_tree.tree_model.tree_.threshold[self.id]
 
     def feature(self) -> int:
         return self.shadow_tree.tree_model.tree_.feature[self.id]
 
-    def feature_name(self) -> (str, None):
+    def feature_name(self) -> (str,None):
         if self.shadow_tree.feature_names is not None:
-            return self.shadow_tree.feature_names[self.feature()]
+            return self.shadow_tree.feature_names[ self.feature()]
         return None
 
     def samples(self) -> List[int]:
@@ -335,7 +328,7 @@
         or class. If this is an internal node, it is the number of samples used
         to compute the split point.
         """
-        return self.shadow_tree.tree_model.tree_.n_node_samples[self.id]  # same as len(self.node_samples)
+        return self.shadow_tree.tree_model.tree_.n_node_samples[self.id] # same as len(self.node_samples)
 
     def split_samples(self) -> Tuple[np.ndarray, np.ndarray]:
         """
@@ -354,7 +347,7 @@
     def isclassifier(self):
         return self.shadow_tree.tree_model.tree_.n_classes > 1
 
-    def prediction(self) -> (Number, None):
+    def prediction(self) -> (Number,None):
         """
         If this is a leaf node, return the predicted continuous value, if this is a
         regressor, or the class number, if this is a classifier.
@@ -367,7 +360,7 @@
         else:
             return self.shadow_tree.tree_model.tree_.value[self.id][0][0]
 
-    def prediction_name(self) -> (str, None):
+    def prediction_name(self) -> (str,None):
         """
         If the tree model is a classifier and we know the class names,
         return the class name associated with the prediction for this leaf node.
@@ -378,7 +371,7 @@
                 return self.shadow_tree.class_names[self.prediction()]
         return self.prediction()
 
-    def class_counts(self) -> (List[int], None):
+    def class_counts(self) -> (List[int],None):
         """
         If this tree model is a classifier, return a list with the count
         associated with each class.
@@ -387,15 +380,14 @@
             if self.shadow_tree.class_weight is None:
                 return np.array(np.round(self.shadow_tree.tree_model.tree_.value[self.id][0]), dtype=int)
             else:
-                return np.round(
-                    self.shadow_tree.tree_model.tree_.value[self.id][0] / self.shadow_tree.class_weights).astype(int)
+                return np.round(self.shadow_tree.tree_model.tree_.value[self.id][0]/self.shadow_tree.class_weights).astype(int)
         return None
 
     def __str__(self):
         if self.left is None and self.right is None:
-            return "<pred={value},n={n}>".format(value=round(self.prediction(), 1), n=self.nsamples())
+            return "<pred={value},n={n}>".format(value=round(self.prediction(),1), n=self.nsamples())
         else:
             return "({f}@{s} {left} {right})".format(f=self.feature_name(),
-                                                     s=round(self.split(), 1),
+                                                     s=round(self.split(),1),
                                                      left=self.left if self.left is not None else '',
                                                      right=self.right if self.right is not None else '')