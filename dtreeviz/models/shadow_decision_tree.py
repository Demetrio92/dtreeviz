--- conflicted
+++ resolved
@@ -416,8 +416,6 @@
         index, leaf_sample_0, leaf_samples_1 = zip(*leaf_samples)
         return index, leaf_sample_0, leaf_samples_1
 
-<<<<<<< HEAD
-=======
     def _normalize_class_names(self, class_names):
         if self.is_classifier():
             if class_names is None:
@@ -430,7 +428,6 @@
                 raise Exception(f"class_names must be dict or sequence, not {class_names.__class__.__name__}")
         return None
 
->>>>>>> 1546b37a
     def _get_tree_nodes(self):
         # use locals not args to walk() for recursion speed in python
         leaves = []
@@ -571,7 +568,6 @@
 
     def split_samples(self) -> Tuple[np.ndarray, np.ndarray]:
         """Returns the list of indexes to the left and the right of the split value."""
-
         return self.shadow_tree.get_split_samples(self.id)
 
     def isleaf(self) -> bool:
