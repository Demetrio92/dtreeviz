from dtreeviz.utils import *

import numpy as np
import pandas as pd
import graphviz
from pathlib import Path
from sklearn import tree
from graphviz.backend import run, view
import matplotlib.pyplot as plt
from dtreeviz.shadow import *
from numbers import Number
import matplotlib.patches as patches
from mpl_toolkits.mplot3d import Axes3D
import tempfile
from os import getpid, makedirs
from sys import platform as PLATFORM
from colour import Color

YELLOW = "#fefecd" # "#fbfbd0" # "#FBFEB0"
GREEN = "#cfe2d4"
DARKBLUE = '#313695'
BLUE = '#4575b4'
DARKGREEN = '#006400'
LIGHTORANGE = '#fee090'
LIGHTBLUE = '#a6bddb'
GREY = '#444443'
WEDGE_COLOR = GREY #'orange'

HIGHLIGHT_COLOR = '#D67C03'

# How many bins should we have based upon number of classes
NUM_BINS = [0, 0, 10, 9, 8, 6, 6, 6, 5, 5, 5]
          # 0, 1, 2,  3, 4, 5, 6, 7, 8, 9, 10

color_blind_friendly_colors = [
    None, # 0 classes
    None, # 1 class
    ["#FEFEBB","#a1dab4"], # 2 classes
    ["#FEFEBB","#D9E6F5",'#a1dab4'], # 3 classes
    ["#FEFEBB","#D9E6F5",'#a1dab4','#fee090'], # 4
    ["#FEFEBB","#D9E6F5",'#a1dab4','#41b6c4','#fee090'], # 5
    ["#FEFEBB",'#c7e9b4','#41b6c4','#2c7fb8','#fee090','#f46d43'], # 6
    ["#FEFEBB",'#c7e9b4','#7fcdbb','#41b6c4','#225ea8','#fdae61','#f46d43'], # 7
    ["#FEFEBB",'#edf8b1','#c7e9b4','#7fcdbb','#1d91c0','#225ea8','#fdae61','#f46d43'], # 8
    ["#FEFEBB",'#c7e9b4','#41b6c4','#74add1','#4575b4','#313695','#fee090','#fdae61','#f46d43'], # 9
    ["#FEFEBB",'#c7e9b4','#41b6c4','#74add1','#4575b4','#313695','#fee090','#fdae61','#f46d43','#d73027'] # 10
]

class DTreeViz:
    def __init__(self,dot):
        self.dot = dot

    def _repr_svg_(self):
        return self.svg()

    def svg(self):
        """Render tree as svg and return svg text."""
        tmp = tempfile.gettempdir()
        svgfilename = f"{tmp}/DTreeViz_{getpid()}.svg"
        self.save(svgfilename)
        with open(svgfilename, encoding='UTF-8') as f:
            svg = f.read()
        return svg

    def view(self):
        tmp = tempfile.gettempdir()
        svgfilename = f"{tmp}/DTreeViz_{getpid()}.svg"
        self.save(svgfilename)
        view(svgfilename)

    def save(self, filename):
        """
        Save the svg of this tree visualization into filename argument.
        Mac platform can save any file type (.pdf, .png, .svg).  Other platforms
        would fail with errors. See https://github.com/parrt/dtreeviz/issues/4
        """
        path = Path(filename)
        if not path.parent.exists:
            makedirs(path.parent)

        g = graphviz.Source(self.dot, format='svg')
        dotfilename = g.save(directory=path.parent.as_posix(), filename=path.stem)

        if PLATFORM=='darwin':
            # dot seems broken in terms of fonts if we use -Tsvg. Force users to
            # brew install graphviz with librsvg (else metrics are off) and
            # use -Tsvg:cairo which fixes bug and also automatically embeds images
            format = path.suffix[1:]  # ".svg" -> "svg" etc...
            cmd = ["dot", f"-T{format}:cairo", "-o", filename, dotfilename]
            # print(' '.join(cmd))
            stdout, stderr = run(cmd, capture_output=True, check=True, quiet=False)

        else:
            if not filename.endswith(".svg"):
                raise (Exception(f"{PLATFORM} can only save .svg files: {filename}"))
            # Gen .svg file from .dot but output .svg has image refs to other files
            #orig_svgfilename = filename.replace('.svg', '-orig.svg')
            cmd = ["dot", "-Tsvg", "-o", filename, dotfilename]
            # print(' '.join(cmd))
            stdout, stderr = run(cmd, capture_output=True, check=True, quiet=False)

            # now merge in referenced SVG images to make all-in-one file
            with open(filename, encoding='UTF-8') as f:
                svg = f.read()
            svg = inline_svg_images(svg)
            with open(filename, "w", encoding='UTF-8') as f:
                f.write(svg)


def rtreeviz_univar(ax,
                    x_train: (pd.Series, np.ndarray),  # 1 vector of X data
                    y_train: (pd.Series, np.ndarray),
                    max_depth,
                    feature_name: str,
                    target_name: str,
                    fontsize: int = 14,
                    show={'title','splits'}):
    if isinstance(x_train, pd.Series):
        x_train = x_train.values
    if isinstance(y_train, pd.Series):
        y_train = y_train.values

    y_range = (min(y_train), max(y_train))  # same y axis for all
    overall_feature_range = (np.min(x_train), np.max(x_train))

    t = tree.DecisionTreeRegressor(max_depth=max_depth)
    t.fit(x_train.reshape(-1,1), y_train)

    shadow_tree = ShadowDecTree(t, x_train.reshape(-1,1), y_train, feature_names=[feature_name])
    splits = []
    for node in shadow_tree.internal:
        splits.append(node.split())
    splits = sorted(splits)
    bins = [overall_feature_range[0]] + splits + [overall_feature_range[1]]

    means = []
    for i in range(len(bins) - 1):
        left = bins[i]
        right = bins[i + 1]
        inrange = y_train[(x_train >= left) & (x_train < right)]
        means.append(np.mean(inrange))

    ax.scatter(x_train, y_train, marker='o', alpha=.4, c=BLUE,
                edgecolor=GREY, lw=.3)

    if 'splits' in show:
        for split in splits:
            ax.plot([split, split], [*y_range], '--', color='grey', linewidth=.7)

        prevX = overall_feature_range[0]
        for i, m in enumerate(means):
            split = overall_feature_range[1]
            if i < len(splits):
                split = splits[i]
            ax.plot([prevX, split], [m, m], '-', color='#f46d43', linewidth=2)
            prevX = split

    ax.tick_params(axis='both', which='major', width=.3, labelcolor=GREY, labelsize=fontsize)

    if 'title' in show:
        title = f"Regression tree depth {max_depth}, training $R^2$={t.score(x_train.reshape(-1,1),y_train):.3f}"
        plt.title(title, fontsize=fontsize, color=GREY)

    plt.xlabel(feature_name, fontsize=fontsize)
    plt.ylabel(target_name, fontsize=fontsize)


def rtreeviz_bivar_heatmap(ax, X_train, y_train, max_depth, feature_names,
                           fontsize=14, ticks_fontsize=12, fontname="Arial",
                           show={'title'}
                           ) -> tree.DecisionTreeClassifier:
    """
    Show tesselated 2D feature space for bivariate regression tree. X_train can
    have lots of features but features lists indexes of 2 features to train tree with.
    """
    if isinstance(X_train,pd.DataFrame):
        X_train = X_train.values
    if isinstance(y_train, pd.Series):
        y_train = y_train.values

    rt = tree.DecisionTreeRegressor(max_depth=max_depth)
    rt.fit(X_train, y_train)

    n_colors_in_map = 100
    y_lim = np.min(y_train), np.max(y_train)
    y_range = y_lim[1] - y_lim[0]
    color_map = list(str(c) for c in Color("#c7e9b4").range_to(Color("#081d58"), n_colors_in_map))

    shadow_tree = ShadowDecTree(rt, X_train, y_train, feature_names=feature_names)

    tesselation = shadow_tree.tesselation()

    for node,bbox in tesselation:
        pred = node.prediction()
        color = color_map[int(((pred - y_lim[0]) / y_range) * (n_colors_in_map-1))]
        x = bbox[0]
        y = bbox[1]
        w = bbox[2]-bbox[0]
        h = bbox[3]-bbox[1]
        rect = patches.Rectangle((x, y), w, h, 0, linewidth=.3, alpha=.5,
                                 edgecolor=GREY, facecolor=color)
        ax.add_patch(rect)

    colors = [color_map[int(((y-y_lim[0])/y_range)*(n_colors_in_map-1))] for y in y_train]
    x, y, z = X_train[:,0], X_train[:,1], y_train
    ax.scatter(x, y, marker='o', alpha=.95, c=colors, edgecolor=GREY, lw=.3)

    ax.set_xlabel(f"{feature_names[0]}", fontsize=fontsize, fontname=fontname, color=GREY)
    ax.set_ylabel(f"{feature_names[1]}", fontsize=fontsize, fontname=fontname, color=GREY)

    ax.tick_params(axis='both', which='major', width=.3, labelcolor=GREY, labelsize=ticks_fontsize)

    if 'title' in show:
        accur = rt.score(X_train, y_train)
        title = f"Regression tree depth {max_depth}, training $R^2$={accur:.3f}"
        plt.title(title, fontsize=fontsize, color=GREY)

    return None


def rtreeviz_bivar_3D(ax, X_train, y_train, max_depth, feature_names, target_name,
                      fontsize=14, ticks_fontsize=10, fontname="Arial",
                      azim=0, elev=0, dist=7,
                      show={'title'}
                      ) -> tree.DecisionTreeClassifier:
    """
    Show 3D feature space for bivariate regression tree. X_train can
    have lots of features but features lists indexes of 2 features to train tree with.
    """
    if isinstance(X_train,pd.DataFrame):
        X_train = X_train.values
    if isinstance(y_train, pd.Series):
        y_train = y_train.values

    n_colors_in_map = 100

    ax.view_init(elev=elev, azim=azim)
    ax.dist=dist

    def plane(node, bbox):
        x = np.linspace(bbox[0], bbox[2], 2)
        y = np.linspace(bbox[1], bbox[3], 2)
        xx, yy = np.meshgrid(x, y)
        z = np.full(xx.shape, node.prediction())
        # print(f"{node.prediction()}->{int(((node.prediction()-y_lim[0])/y_range)*(n_colors_in_map-1))}, lim {y_lim}")
        # print(f"{color_map[int(((node.prediction()-y_lim[0])/y_range)*(n_colors_in_map-1))]}")
        ax.plot_surface(xx, yy, z, alpha=.85, shade=False,
                        color=color_map[int(((node.prediction()-y_lim[0])/y_range)*(n_colors_in_map-1))],
                        edgecolor=GREY, lw=.3)

    rt = tree.DecisionTreeRegressor(max_depth=max_depth)
    rt.fit(X_train, y_train)

    y_lim = np.min(y_train), np.max(y_train)
    y_range = y_lim[1] - y_lim[0]
    color_map = list(str(c) for c in Color("#c7e9b4").range_to(Color("#081d58"), n_colors_in_map))
    colors = [color_map[int(((y-y_lim[0])/y_range)*(n_colors_in_map-1))] for y in y_train]

    shadow_tree = ShadowDecTree(rt, X_train, y_train, feature_names=feature_names)
    tesselation = shadow_tree.tesselation()

    for node, bbox in tesselation:
        plane(node, bbox)

    x, y, z = X_train[:, 0], X_train[:, 1], y_train
    ax.scatter(x, y, z, marker='o', alpha=.7, edgecolor=GREY, lw=.3, c=colors)

    ax.set_xlabel(f"{feature_names[0]}", fontsize=fontsize, fontname=fontname, color=GREY)
    ax.set_ylabel(f"{feature_names[1]}", fontsize=fontsize, fontname=fontname, color=GREY)
    ax.set_zlabel(f"{target_name}", fontsize=fontsize, fontname=fontname, color=GREY)

    ax.tick_params(axis='both', which='major', width=.3, labelcolor=GREY, labelsize=ticks_fontsize)

    if 'title' in show:
        accur = rt.score(X_train, y_train)
        title = f"Regression tree depth {max_depth}, training $R^2$={accur:.3f}"
        plt.title(title, fontsize=fontsize)

    return None


def ctreeviz_univar(ax, x_train, y_train, max_depth, feature_name, class_names,
                    target_name,
                    fontsize=14, fontname="Arial", nbins=25, gtype='strip',
                    show={'title','legend','splits'}):
    if isinstance(x_train, pd.Series):
        x_train = x_train.values
    if isinstance(y_train, pd.Series):
        y_train = y_train.values

    #    ax.set_facecolor('#F9F9F9')
    ct = tree.DecisionTreeClassifier(max_depth=max_depth)
    ct.fit(x_train.reshape(-1, 1), y_train)

    shadow_tree = ShadowDecTree(ct, x_train.reshape(-1, 1), y_train,
                                feature_names=[feature_name], class_names=class_names)

    n_classes = shadow_tree.nclasses()
    overall_feature_range = (np.min(x_train), np.max(x_train))
    class_values = shadow_tree.unique_target_values

    color_values = color_blind_friendly_colors[n_classes]
    colors = {v: color_values[i] for i, v in enumerate(class_values)}
    X_colors = [colors[cl] for cl in class_values]

    ax.set_xlabel(f"{feature_name}", fontsize=fontsize, fontname=fontname,
                  color=GREY)
    ax.spines['top'].set_visible(False)
    ax.spines['right'].set_visible(False)
    ax.yaxis.set_visible(False)
    ax.spines['left'].set_visible(False)
    ax.spines['bottom'].set_linewidth(.3)

    r = overall_feature_range[1] - overall_feature_range[0]

    dot_w = 25

    X_hist = [x_train[y_train == cl] for cl in class_values]
    binwidth = r / nbins
    if gtype == 'barstacked':
        hist, bins, barcontainers = ax.hist(X_hist,
                                            color=X_colors,
                                            align='mid',
                                            histtype='barstacked',
                                            bins=np.arange(overall_feature_range[0],
                                                           overall_feature_range[
                                                               1] + binwidth, binwidth),
                                            label=class_names)

        for patch in barcontainers:
            for rect in patch.patches:
                rect.set_linewidth(.5)
                rect.set_edgecolor(GREY)
        ax.set_xlim(*overall_feature_range)
        ax.set_xticks(overall_feature_range)
        ax.set_yticks([0, max([max(h) for h in hist])])
    elif gtype == 'strip':
        # user should pass in short and wide fig
        sigma = .013
        mu = .08
        class_step = .08
        dot_w = 20
        ax.set_ylim(0, mu + n_classes*class_step)
        for i, bucket in enumerate(X_hist):
            y_noise = np.random.normal(mu+i*class_step, sigma, size=len(bucket))
            ax.scatter(bucket, y_noise, alpha=.7, marker='o', s=dot_w, c=colors[i],
                       edgecolors=GREY, lw=.3)

    ax.tick_params(axis='both', which='major', width=.3, labelcolor=GREY,
                   labelsize=fontsize)

    splits = []
    for node in shadow_tree.internal:
        splits.append(node.split())
    splits = sorted(splits)
    bins = [ax.get_xlim()[0]] + splits + [ax.get_xlim()[1]]

    pred_box_height = .07 * ax.get_ylim()[1]
    preds = []
    for i in range(len(bins) - 1):
        left = bins[i]
        right = bins[i + 1]
        inrange = y_train[(x_train >= left) & (x_train < right)]
        values, counts = np.unique(inrange, return_counts=True)
        pred = values[np.argmax(counts)]
        rect = patches.Rectangle((left, 0), (right - left), pred_box_height, linewidth=.3,
                                 edgecolor=GREY, facecolor=colors[pred])
        ax.add_patch(rect)
        preds.append(pred)

    if 'legend' in show:
        add_classifier_legend(ax, class_names, class_values, colors, target_name)

    if 'title' in show:
        accur = ct.score(x_train.reshape(-1, 1), y_train)
        title = f"Classifier tree depth {max_depth}, training accuracy={accur*100:.2f}%"
        plt.title(title, fontsize=fontsize, color=GREY)

    if 'splits' in show:
        for split in splits:
            plt.plot([split, split], [*ax.get_ylim()], '--', color='grey', linewidth=1)


def ctreeviz_bivar(ax, X_train, y_train, max_depth, feature_names, class_names,
                   target_name,
                   fontsize=14,
                   fontname="Arial",
                   show={'title','legend','splits'}):
    """
    Show tesselated 2D feature space for bivariate classification tree. X_train can
    have lots of features but features lists indexes of 2 features to train tree with.
    """
    if isinstance(X_train,pd.DataFrame):
        X_train = X_train.values
    if isinstance(y_train, pd.Series):
        y_train = y_train.values

    ct = tree.DecisionTreeClassifier(max_depth=max_depth)
    ct.fit(X_train, y_train)

    shadow_tree = ShadowDecTree(ct, X_train, y_train,
                                feature_names=feature_names, class_names=class_names)

    tesselation = shadow_tree.tesselation()

    n_classes = shadow_tree.nclasses()
    class_values = shadow_tree.unique_target_values

    color_values = color_blind_friendly_colors[n_classes]
    colors = {v: color_values[i] for i, v in enumerate(class_values)}

    if 'splits' in show:
        for node,bbox in tesselation:
            x = bbox[0]
            y = bbox[1]
            w = bbox[2]-bbox[0]
            h = bbox[3]-bbox[1]
            rect = patches.Rectangle((x, y), w, h, 0, linewidth=.3, alpha=.4,
                                     edgecolor=GREY, facecolor=colors[node.prediction()])
            ax.add_patch(rect)

    dot_w = 25
    X_hist = [X_train[y_train == cl] for cl in class_values]
    for i, h in enumerate(X_hist):
        ax.scatter(h[:,0], h[:,1], alpha=1, marker='o', s=dot_w, c=colors[i],
                   edgecolors=GREY, lw=.3)

    ax.set_xlabel(f"{feature_names[0]}", fontsize=fontsize, fontname=fontname, color=GREY)
    ax.set_ylabel(f"{feature_names[1]}", fontsize=fontsize, fontname=fontname, color=GREY)
    ax.spines['top'].set_visible(False)
    ax.spines['right'].set_visible(False)
    ax.spines['bottom'].set_linewidth(.3)

    if 'legend' in show:
        add_classifier_legend(ax, class_names, class_values, colors, target_name)

    if 'title' in show:
        accur = ct.score(X_train, y_train)
        title = f"Classifier tree depth {max_depth}, training accuracy={accur*100:.2f}%"
        plt.title(title, fontsize=fontsize, color=GREY)

    return None


def add_classifier_legend(ax, class_names, class_values, colors, target_name):
    # add boxes for legend
    boxes = []
    for i, c in enumerate(class_values):
        box = patches.Rectangle((0, 0), 20, 10, linewidth=.4, edgecolor=GREY,
                                facecolor=colors[c], label=class_names[c])
        boxes.append(box)
    leg = ax.legend(handles=boxes,
                    frameon=True,
                    shadow=False,
                    fancybox=True,
                    title=target_name,
                    handletextpad=.35,
                    borderpad=.8,
                    bbox_to_anchor=(1.0, 1.0),
                    edgecolor=GREY)
    leg.get_frame().set_linewidth(.5)
    leg.get_title().set_color(GREY)
    leg.get_title().set_fontsize(10)
    leg.get_title().set_fontweight('bold')
    for text in leg.get_texts():
        text.set_color(GREY)
        text.set_fontsize(10)


def dtreeviz(tree_model: (tree.DecisionTreeRegressor, tree.DecisionTreeClassifier),
             X_train: (pd.DataFrame, np.ndarray),
             y_train: (pd.Series, np.ndarray),
             feature_names: List[str],
             target_name: str,
             class_names: (Mapping[Number, str], List[str]) = None, # required if classifier
             precision: int = 2,
             orientation: ('TD', 'LR') = "TD",
             show_root_edge_labels: bool = True,
             show_node_labels: bool = False,
             fancy: bool = True,
             histtype: ('bar', 'barstacked', 'strip') = 'barstacked',
             highlight_path: List[int] = [],
             X: np.ndarray = None,
             max_X_features_LR: int = 10,
             max_X_features_TD: int = 20,
             label_fontsize: int=12,
             ticks_fontsize: int=8,
             fontname: str="Arial"
             ) \
    -> DTreeViz:
    """
    Given a decision tree regressor or classifier, create and return a tree visualization
    using the graphviz (DOT) language.

    :param tree_model: A DecisionTreeRegressor or DecisionTreeClassifier that has been
                       fit to X_train, y_train.
    :param X_train: A data frame or 2-D matrix of feature vectors used to train the model.
    :param y_train: A pandas Series or 1-D vector with target values or classes.
    :param feature_names: A list of the feature names.
    :param target_name: The name of the target variable.
    :param class_names: [For classifiers] A dictionary or list of strings mapping class
                        value to class name.
    :param precision: When displaying floating-point numbers, how many digits to display
                      after the decimal point. Default is 2.
    :param orientation:  Is the tree top down, "TD", or left to right, "LR"?
    :param show_root_edge_labels: Include < and >= on the edges emanating from the root?
    :param show_node_labels: Add "Node id" to top of each node in graph for educational purposes
    :param fancy:
    :param histtype: [For classifiers] Either 'bar' or 'barstacked' to indicate
                     histogram type. We find that 'barstacked' looks great up to about.
                     four classes.
    :param highlight_path: A list of node IDs to highlight, default is [].
                           Useful for emphasizing node(s) in tree for discussion.
                           If X argument given then this is ignored.
    :type highlight_path: List[int]
    :param X: Instance to run down the tree; derived path to highlight from this vector.
              Show feature vector with labels underneath leaf reached. highlight_path
              is ignored if X is not None.
    :type np.ndarray
    :param max_X_features_LR: If len(X) exceeds this limit for LR layout,
                            display only those features
                           used to guide X vector down tree. Helps when len(X) is large.
                           Default is 10.
    :param max_X_features_TD: If len(X) exceeds this limit for TD layout,
                            display only those features
                           used to guide X vector down tree. Helps when len(X) is large.
                           Default is 25.

    :return: A string in graphviz DOT language that describes the decision tree.
    """
    def node_name(node : ShadowDecTreeNode) -> str:
        return f"node{node.id}"

    def split_node(name, node_name, split):
        if fancy:
            labelgraph = node_label(node) if show_node_labels else ''
            html = f"""<table border="0">
            {labelgraph}
            <tr>
                    <td><img src="{tmp}/node{node.id}_{getpid()}.svg"/></td>
            </tr>
            </table>"""
        else:
            html = f"""<font face="Helvetica" color="#444443" point-size="12">{name}@{split}</font>"""
        if node.id in highlight_path:
            gr_node = f'{node_name} [margin="0" shape=box penwidth=".5" color="{HIGHLIGHT_COLOR}" style="dashed" label=<{html}>]'
        else:
            gr_node = f'{node_name} [margin="0" shape=none label=<{html}>]'
        return gr_node


    def regr_leaf_node(node, label_fontsize: int = 12):
        # always generate fancy regr leaves for now but shrink a bit for nonfancy.
        labelgraph = node_label(node) if show_node_labels else ''
        html = f"""<table border="0">
        {labelgraph}
        <tr>
                <td><img src="{tmp}/leaf{node.id}_{getpid()}.svg"/></td>
        </tr>
        </table>"""
        if node.id in highlight_path:
            return f'leaf{node.id} [margin="0" shape=box penwidth=".5" color="{HIGHLIGHT_COLOR}" style="dashed" label=<{html}>]'
        else:
            return f'leaf{node.id} [margin="0" shape=box penwidth="0" label=<{html}>]'


    def class_leaf_node(node, label_fontsize: int = 12):
        labelgraph = node_label(node) if show_node_labels else ''
        html = f"""<table border="0" CELLBORDER="0">
        {labelgraph}
        <tr>
                <td><img src="{tmp}/leaf{node.id}_{getpid()}.svg"/></td>
        </tr>
        </table>"""
        if node.id in highlight_path:
            return f'leaf{node.id} [margin="0" shape=box penwidth=".5" color="{HIGHLIGHT_COLOR}" style="dashed" label=<{html}>]'
        else:
            return f'leaf{node.id} [margin="0" shape=box penwidth="0" label=<{html}>]'

    def node_label(node):
        return f'<tr><td CELLPADDING="0" CELLSPACING="0"><font face="Helvetica" color="{GREY}" point-size="14"><i>Node {node.id}</i></font></td></tr>'

    def class_legend_html():
        return f"""
        <table border="0" cellspacing="0" cellpadding="0">
            <tr>
                <td border="0" cellspacing="0" cellpadding="0"><img src="{tmp}/legend_{getpid()}.svg"/></td>
            </tr>
        </table>
        """

    def class_legend_gr():
        if not shadow_tree.isclassifier():
            return ""
        return f"""
            subgraph cluster_legend {{
                style=invis;
                legend [penwidth="0" margin="0" shape=box margin="0.03" width=.1, height=.1 label=<
                {class_legend_html()}
                >]
            }}
            """

    def instance_html(path, label_fontsize: int = 11):
        headers = []
        features_used = [node.feature() for node in path[:-1]] # don't include leaf
        display_X = X
        display_feature_names = feature_names
        highlight_feature_indexes = features_used
        if (orientation=='TD' and len(X)>max_X_features_TD) or\
           (orientation == 'LR' and len(X) > max_X_features_LR):
            # squash all features down to just those used
            display_X = [X[i] for i in features_used] + ['...']
            display_feature_names = [node.feature_name() for node in path[:-1]] + ['...']
            highlight_feature_indexes = range(0,len(features_used))

        for i,name in enumerate(display_feature_names):
            color = GREY
            if i in highlight_feature_indexes:
                color = HIGHLIGHT_COLOR
            headers.append(f'<td cellpadding="1" align="right" bgcolor="white"><font face="Helvetica" color="{color}" point-size="{label_fontsize}"><b>{name}</b></font></td>')

        values = []
        for i,v in enumerate(display_X):
            color = GREY
            if i in highlight_feature_indexes:
                color = HIGHLIGHT_COLOR
            if isinstance(v,int) or isinstance(v, str):
                disp_v = v
            else:
                disp_v = myround(v, precision)
            values.append(f'<td cellpadding="1" align="right" bgcolor="white"><font face="Helvetica" color="{color}" point-size="{label_fontsize}">{disp_v}</font></td>')

        return f"""
        <table border="0" cellspacing="0" cellpadding="0">
        <tr>
            {''.join(headers)}
        </tr>
        <tr>
            {''.join(values)}
        </tr>
        </table>
        """

    def instance_gr():
        if X is None:
            return ""
        pred, path = shadow_tree.predict(X)
        leaf = f"leaf{path[-1].id}"
        if shadow_tree.isclassifier():
            edge_label = f" Prediction<br/> {path[-1].prediction_name()}"
        else:
            edge_label = f" Prediction<br/> {myround(path[-1].prediction(), precision)}"
        return f"""
            subgraph cluster_instance {{
                style=invis;
                X_y [penwidth="0.3" margin="0" shape=box margin="0.03" width=.1, height=.1 label=<
                {instance_html(path)}
                >]
            }}
            {leaf} -> X_y [dir=back; penwidth="1.2" color="{HIGHLIGHT_COLOR}" label=<<font face="Helvetica" color="{GREY}" point-size="{11}">{edge_label}</font>>]
            """

    if orientation=="TD":
        ranksep = ".2"
        nodesep = "0.1"
    else:
        if fancy:
            ranksep = ".22"
            nodesep = "0.1"
        else:
            ranksep = ".05"
            nodesep = "0.09"

    tmp = tempfile.gettempdir()
    # tmp = "/tmp"

    shadow_tree = ShadowDecTree(tree_model, X_train, y_train,
                                feature_names=feature_names, class_names=class_names)

    if X is not None:
        pred, path  = shadow_tree.predict(X)
        highlight_path = [n.id for n in path]

    n_classes = shadow_tree.nclasses()
    color_values = color_blind_friendly_colors[n_classes]

    # Fix the mapping from target value to color for entire tree
    colors = None
    if shadow_tree.isclassifier():
        class_values = shadow_tree.unique_target_values
        colors = {v:color_values[i] for i,v in enumerate(class_values)}

    y_range = (min(y_train)*1.03, max(y_train)*1.03) # same y axis for all

    if shadow_tree.isclassifier():
        # draw_legend_boxes(shadow_tree, f"{tmp}/legend")
        draw_legend(shadow_tree, target_name, f"{tmp}/legend_{getpid()}.svg")

    if isinstance(X_train,pd.DataFrame):
        X_train = X_train.values
    if isinstance(y_train,pd.Series):
        y_train = y_train.values

    # Find max height (count) for any bar in any node
    if shadow_tree.isclassifier():
        nbins = get_num_bins(histtype, n_classes)
        node_heights = shadow_tree.get_split_node_heights(X_train, y_train, nbins=nbins)

    internal = []
    for node in shadow_tree.internal:
        if fancy:
            if shadow_tree.isclassifier():
                class_split_viz(node, X_train, y_train,
                                filename=f"{tmp}/node{node.id}_{getpid()}.svg",
                                precision=precision,
                                colors=colors,
                                histtype=histtype,
                                node_heights=node_heights,
                                X = X,
                                ticks_fontsize=ticks_fontsize,
                                label_fontsize=label_fontsize,
                                fontname=fontname,
                                highlight_node=node.id in highlight_path)
            else:
                regr_split_viz(node, X_train, y_train,
                               filename=f"{tmp}/node{node.id}_{getpid()}.svg",
                               target_name=target_name,
                               y_range=y_range,
                               precision=precision,
                               X=X,
                               ticks_fontsize=ticks_fontsize,
                               label_fontsize=label_fontsize,
                               fontname=fontname,
                               highlight_node=node.id in highlight_path)

        nname = node_name(node)
        gr_node = split_node(node.feature_name(), nname, split=myround(node.split(), precision))
        internal.append(gr_node)

    leaves = []
    for node in shadow_tree.leaves:
        if shadow_tree.isclassifier():
            class_leaf_viz(node, colors=color_values,
                           filename=f"{tmp}/leaf{node.id}_{getpid()}.svg")
            leaves.append( class_leaf_node(node) )
        else:
            # for now, always gen leaf
            regr_leaf_viz(node,
                          y_train,
                          target_name=target_name,
                          filename=f"{tmp}/leaf{node.id}_{getpid()}.svg",
                          y_range=y_range,
                          precision=precision,
                          ticks_fontsize=ticks_fontsize,
                          label_fontsize=label_fontsize,
                          fontname=fontname)
            leaves.append( regr_leaf_node(node) )

    show_edge_labels = False
    all_llabel = '&lt;' if show_edge_labels else ''
    all_rlabel = '&ge;' if show_edge_labels else ''
    root_llabel = '&lt;' if show_root_edge_labels else ''
    root_rlabel = '&ge;' if show_root_edge_labels else ''

    edges = []
    # non leaf edges with > and <=
    for node in shadow_tree.internal:
        nname = node_name(node)
        if node.left.isleaf():
            left_node_name ='leaf%d' % node.left.id
        else:
            left_node_name = node_name(node.left)
        if node.right.isleaf():
            right_node_name ='leaf%d' % node.right.id
        else:
            right_node_name = node_name(node.right)
        llabel = all_llabel
        rlabel = all_rlabel
        if node==shadow_tree.root:
            llabel = root_llabel
            rlabel = root_rlabel
        lcolor = rcolor = GREY
        lpw = rpw = "0.3"
        if node.left.id in highlight_path:
            lcolor = HIGHLIGHT_COLOR
            lpw = "1.2"
        if node.right.id in highlight_path:
            rcolor = HIGHLIGHT_COLOR
            rpw = "1.2"
        edges.append( f'{nname} -> {left_node_name} [penwidth={lpw} color="{lcolor}" label=<{llabel}>]' )
        edges.append( f'{nname} -> {right_node_name} [penwidth={rpw} color="{rcolor}" label=<{rlabel}>]' )
        edges.append(f"""
        {{
            rank=same;
            {left_node_name} -> {right_node_name} [style=invis]
        }}
        """)

    newline = "\n\t"
    dot = f"""
digraph G {{
    splines=line;
    nodesep={nodesep};
    ranksep={ranksep};
    rankdir={orientation};
    margin=0.0;
    node [margin="0.03" penwidth="0.5" width=.1, height=.1];
    edge [arrowsize=.4 penwidth="0.3"]
    
    {newline.join(internal)}
    {newline.join(edges)}
    {newline.join(leaves)}
    
    {class_legend_gr()}
    {instance_gr()}
}}
    """

    return DTreeViz(dot)


def class_split_viz(node: ShadowDecTreeNode,
                    X_train: np.ndarray,
                    y_train: np.ndarray,
                    colors: Mapping[int, str],
                    node_heights,
                    filename: str = None,
                    ticks_fontsize: int = 8,
                    label_fontsize: int = 9,
                    fontname: str = "Arial",
                    precision=1,
                    histtype: ('bar', 'barstacked', 'strip') = 'barstacked',
                    X : np.array = None,
                    highlight_node : bool = False
                    ):
    height_range = (.5, 1.5)
    h = prop_size(n=node_heights[node.id], counts=node_heights.values(), output_range=height_range)
    figsize=(3.3, h)
    fig, ax = plt.subplots(1, 1, figsize=figsize)

    feature_name = node.feature_name()

    # Get X, y data for all samples associated with this node.
    X_feature = X_train[:, node.feature()]
    X_feature, y_train = X_feature[node.samples()], y_train[node.samples()]

    n_classes = node.shadow_tree.nclasses()
    nbins = get_num_bins(histtype, n_classes)
    overall_feature_range = (np.min(X_train[:, node.feature()]), np.max(X_train[:, node.feature()]))

    overall_feature_range_wide = (overall_feature_range[0]-overall_feature_range[0]*.08,
                                  overall_feature_range[1]+overall_feature_range[1]*.05)

<<<<<<< HEAD
    ax.set_xlabel(f"{feature_name}", fontsize=label_fontsize, color=GREY)
=======
    ax.set_xlabel(f"{feature_name}", fontsize=label_fontsize, fontname=fontname, color=GREY)
>>>>>>> d9923190
    ax.spines['top'].set_visible(False)
    ax.spines['right'].set_visible(False)
    ax.spines['left'].set_linewidth(.3)
    ax.spines['bottom'].set_linewidth(.3)

    class_names = node.shadow_tree.class_names

    r = overall_feature_range[1]-overall_feature_range[0]

    class_values = node.shadow_tree.unique_target_values
    X_hist = [X_feature[y_train == cl] for cl in class_values]

    if histtype=='strip':
        ax.yaxis.set_visible(False)
        ax.spines['left'].set_visible(False)
        sigma = .013
        mu = .05
        class_step = .08
        dot_w = 20
        ax.set_ylim(0, mu + n_classes * class_step)
        for i, bucket in enumerate(X_hist):
            alpha = .6 if len(bucket) > 10 else 1
            y_noise = np.random.normal(mu + i * class_step, sigma, size=len(bucket))
            ax.scatter(bucket, y_noise, alpha=alpha, marker='o', s=dot_w, c=colors[i],
                       edgecolors=GREY, lw=.3)
    else:
        X_colors = [colors[cl] for cl in class_values]
        binwidth = r / nbins

        hist, bins, barcontainers = ax.hist(X_hist,
                                            color=X_colors,
                                            align='mid',
                                            histtype=histtype,
                                            bins=np.arange(overall_feature_range[0],overall_feature_range[1] + binwidth, binwidth),
                                            label=class_names)
        # Alter appearance of each bar
        for patch in barcontainers:
            for rect in patch.patches:
                rect.set_linewidth(.5)
                rect.set_edgecolor(GREY)
        ax.set_yticks([0,max([max(h) for h in hist])])

    ax.set_xlim(*overall_feature_range_wide)
    ax.set_xticks(overall_feature_range)
    ax.tick_params(axis='both', which='major', width=.3, labelcolor=GREY, labelsize=ticks_fontsize)

    def wedge(ax,x,color):
        xmin, xmax = ax.get_xlim()
        ymin, ymax = ax.get_ylim()
        xr = xmax - xmin
        yr = ymax - ymin
        hr = h / (height_range[1] - height_range[0])
        th = yr * .15 * 1 / hr  # convert to graph coordinates (ugh)
        tw = xr * .018
        tipy = -0.1 * yr * .15 * 1 / hr
        tria = np.array(
            [[x, tipy], [x - tw, -th], [x + tw, -th]])
        t = patches.Polygon(tria, facecolor=color)
        t.set_clip_on(False)
        ax.add_patch(t)
        ax.text(node.split(), -2 * th,
                f"{myround(node.split(),precision)}",
                horizontalalignment='center',
                fontsize=ticks_fontsize,
                fontname=fontname,
                color=GREY)

    wedge(ax, node.split(), color=WEDGE_COLOR)
    if highlight_node:
        wedge(ax, X[node.feature()], color=HIGHLIGHT_COLOR)

    if filename is not None:
        plt.savefig(filename, bbox_inches='tight', pad_inches=0)
        plt.close()


def class_leaf_viz(node : ShadowDecTreeNode,
                   colors : List[str],
                   filename: str):
    size = prop_size(node.nsamples(), counts=node.shadow_tree.leaf_sample_counts(),
                     output_range=(1.01, 1.5))
    # we visually need n=1 and n=9 to appear different but diff between 300 and 400 is no big deal
    size = np.sqrt(np.log(size))
    draw_piechart(node.class_counts(), size=size, colors=colors, filename=filename, label=f"n={node.nsamples()}")


def regr_split_viz(node: ShadowDecTreeNode,
                   X_train: np.ndarray,
                   y_train: np.ndarray,
                   target_name: str,
                   filename: str = None,
                   y_range=None,
                   ticks_fontsize: int = 8,
                   label_fontsize: int = 9,
                   fontname: str = "Arial",
                   precision=1,
                   X : np.array = None,
                   highlight_node : bool = False):
    figsize = (2.5, 1.1)
    fig, ax = plt.subplots(1, 1, figsize=figsize)
    ax.tick_params(colors=GREY)

    feature_name = node.feature_name()

<<<<<<< HEAD
    ax.set_xlabel(f"{feature_name}", fontsize=label_fontsize, color=GREY)

    ax.set_ylim(y_range)
    if node==node.shadow_tree.root:
        ax.set_ylabel(target_name, fontsize=label_fontsize, color=GREY)
=======
    ax.set_xlabel(f"{feature_name}", fontsize=label_fontsize, fontname=fontname, color=GREY)

    ax.set_ylim(y_range)
    if node==node.shadow_tree.root:
        ax.set_ylabel(target_name, fontsize=label_fontsize, fontname=fontname, color=GREY)
>>>>>>> d9923190

    ax.spines['top'].set_visible(False)
    ax.spines['right'].set_visible(False)
    ax.spines['left'].set_linewidth(.3)
    ax.spines['bottom'].set_linewidth(.3)
    ax.tick_params(axis='both', which='major', width=.3, labelcolor=GREY, labelsize=ticks_fontsize)

    # Get X, y data for all samples associated with this node.
    X_feature = X_train[:,node.feature()]
    X_feature, y_train = X_feature[node.samples()], y_train[node.samples()]

    overall_feature_range = (np.min(X_train[:,node.feature()]), np.max(X_train[:,node.feature()]))
    ax.set_xlim(*overall_feature_range)

    xmin, xmax = overall_feature_range
    xr = xmax - xmin

    xticks = list(overall_feature_range)
    if node.split()>xmin+.10*xr and node.split()<xmax-.1*xr: # don't show split if too close to axis ends
        xticks += [node.split()]
    ax.set_xticks(xticks)

    ax.scatter(X_feature, y_train, s=5, c=BLUE, alpha=.4, lw=.3)
    left, right = node.split_samples()
    left = y_train[left]
    right = y_train[right]
    split = node.split()
    ax.plot([overall_feature_range[0],split],[np.mean(left),np.mean(left)],'--', color='k', linewidth=1)
    ax.plot([split,split],[*y_range],'--', color='k', linewidth=1)
    ax.plot([split,overall_feature_range[1]],[np.mean(right),np.mean(right)],'--', color='k', linewidth=1)

    def wedge(ax,x,color):
        ymin, ymax = ax.get_ylim()
        xr = xmax - xmin
        yr = ymax - ymin
        hr = figsize[1]
        th = yr * .1
        tw = xr * .018
        tipy = ymin
        tria = np.array([[x, tipy], [x - tw, ymin-th], [x + tw, ymin-th]])
        t = patches.Polygon(tria, facecolor=color)
        t.set_clip_on(False)
        ax.add_patch(t)

    wedge(ax, node.split(), color=WEDGE_COLOR)

    if highlight_node:
        wedge(ax, X[node.feature()], color=HIGHLIGHT_COLOR)

    plt.tight_layout()
    if filename is not None:
        plt.savefig(filename, bbox_inches='tight', pad_inches=0)
        plt.close()


def regr_leaf_viz(node : ShadowDecTreeNode,
                  y : (pd.Series,np.ndarray),
                  target_name,
                  filename:str=None,
                  y_range=None,
                  precision=1,
                  label_fontsize: int = 9,
                  ticks_fontsize: int = 8,
                  fontname:str="Arial"):
    samples = node.samples()
    y = y[samples]

    figsize = (.75, .8)

    fig, ax = plt.subplots(1, 1, figsize=figsize)
    ax.tick_params(colors=GREY)

    m = np.mean(y)

    ax.set_ylim(y_range)
    ax.spines['top'].set_visible(False)
    ax.spines['right'].set_visible(False)
    ax.spines['bottom'].set_visible(False)
    ax.spines['left'].set_linewidth(.3)
    ax.set_xticks([])
    # ax.set_yticks(y_range)

    ticklabelpad = plt.rcParams['xtick.major.pad']
    ax.annotate(f"{target_name}={myround(m,precision)}\nn={len(y)}",
                xy=(.5, 0), xytext=(.5, -.5*ticklabelpad), ha='center', va='top',
                xycoords='axes fraction', textcoords='offset points',
<<<<<<< HEAD
                fontsize = label_fontsize, color = GREY)
=======
                fontsize = label_fontsize, fontname = fontname, color = GREY)
>>>>>>> d9923190

    ax.tick_params(axis='y', which='major', width=.3, labelcolor=GREY, labelsize=ticks_fontsize)

    mu = .5
    sigma = .08
    X = np.random.normal(mu, sigma, size=len(y))
    ax.set_xlim(0, 1)
    alpha = .25

    ax.scatter(X, y, s=5, c='#225ea8', alpha=alpha, lw=.3)
    ax.plot([0,len(node.samples())],[m,m],'--', color=GREY, linewidth=1)

    plt.tight_layout()
    if filename is not None:
        plt.savefig(filename, bbox_inches='tight', pad_inches=0)
        plt.close()


def draw_legend(shadow_tree, target_name, filename):
    n_classes = shadow_tree.nclasses()
    class_values = shadow_tree.unique_target_values
    class_names = shadow_tree.class_names
    color_values = color_blind_friendly_colors[n_classes]
    colors = {v:color_values[i] for i,v in enumerate(class_values)}

    boxes = []
    for i, c in enumerate(class_values):
        box = patches.Rectangle((0, 0), 20, 10, linewidth=.4, edgecolor=GREY,
                                facecolor=colors[c], label=class_names[c])
        boxes.append(box)


    fig, ax = plt.subplots(1, 1, figsize=(1,1))
    leg = ax.legend(handles=boxes,
                    frameon=True,
                    shadow=False,
                    fancybox=True,
                    loc='center',
                    title=target_name,
                    handletextpad=.35,
                    borderpad=.8,
                    edgecolor=GREY)

    leg.get_frame().set_linewidth(.5)
    leg.get_title().set_color(GREY)
    leg.get_title().set_fontsize(10)
    leg.get_title().set_fontweight('bold')
    for text in leg.get_texts():
        text.set_color(GREY)
        text.set_fontsize(10)

    ax.set_xlim(0,20)
    ax.set_ylim(0,10)
    ax.axis('off')
    ax.xaxis.set_visible(False)
    ax.yaxis.set_visible(False)

    if filename is not None:
        plt.savefig(filename, bbox_inches='tight', pad_inches=0)
        plt.close()


def draw_piechart(counts, size, colors, filename, label=None, fontname="Arial"):
    n_nonzero = np.count_nonzero(counts)
    i = np.nonzero(counts)[0][0]
    if n_nonzero==1:
        counts = [counts[i]]
        colors = [colors[i]]
    tweak = size * .01
    fig, ax = plt.subplots(1, 1, figsize=(size, size))
    ax.axis('equal')
    # ax.set_xlim(0 - tweak, size + tweak)
    # ax.set_ylim(0 - tweak, size + tweak)
    ax.set_xlim(0, size-10*tweak)
    ax.set_ylim(0, size-10*tweak)
    # frame=True needed for some reason to fit pie properly (ugh)
    # had to tweak the crap out of this to get tight box around piechart :(
    wedges, _ = ax.pie(counts, center=(size/2-6*tweak,size/2-6*tweak), radius=size/2, colors=colors, shadow=False, frame=True)
    for w in wedges:
        w.set_linewidth(.5)
        w.set_edgecolor(GREY)

    ax.axis('off')
    ax.xaxis.set_visible(False)
    ax.yaxis.set_visible(False)

    if label is not None:
        ax.text(size/2-6*tweak, -10*tweak, label,
                horizontalalignment='center',
                verticalalignment='top',
<<<<<<< HEAD
                fontsize=9, color=GREY)
=======
                fontsize=9, color=GREY, fontname=fontname)
>>>>>>> d9923190

    # plt.tight_layout()
    plt.savefig(filename, bbox_inches='tight', pad_inches=0)
    plt.close()


def prop_size(n, counts, output_range = (0.00, 0.3)):
    min_samples = min(counts)
    max_samples = max(counts)
    sample_count_range = max_samples - min_samples


    if sample_count_range>0:
        zero_to_one = (n - min_samples) / sample_count_range
        return zero_to_one * (output_range[1] - output_range[0]) + output_range[0]
    else:
        return output_range[0]


def get_num_bins(histtype, n_classes):
    bins = NUM_BINS[n_classes]
    if histtype == 'barstacked':
        bins *= 2
    return bins<|MERGE_RESOLUTION|>--- conflicted
+++ resolved
@@ -852,11 +852,7 @@
     overall_feature_range_wide = (overall_feature_range[0]-overall_feature_range[0]*.08,
                                   overall_feature_range[1]+overall_feature_range[1]*.05)
 
-<<<<<<< HEAD
-    ax.set_xlabel(f"{feature_name}", fontsize=label_fontsize, color=GREY)
-=======
     ax.set_xlabel(f"{feature_name}", fontsize=label_fontsize, fontname=fontname, color=GREY)
->>>>>>> d9923190
     ax.spines['top'].set_visible(False)
     ax.spines['right'].set_visible(False)
     ax.spines['left'].set_linewidth(.3)
@@ -961,19 +957,11 @@
 
     feature_name = node.feature_name()
 
-<<<<<<< HEAD
-    ax.set_xlabel(f"{feature_name}", fontsize=label_fontsize, color=GREY)
-
-    ax.set_ylim(y_range)
-    if node==node.shadow_tree.root:
-        ax.set_ylabel(target_name, fontsize=label_fontsize, color=GREY)
-=======
     ax.set_xlabel(f"{feature_name}", fontsize=label_fontsize, fontname=fontname, color=GREY)
 
     ax.set_ylim(y_range)
     if node==node.shadow_tree.root:
         ax.set_ylabel(target_name, fontsize=label_fontsize, fontname=fontname, color=GREY)
->>>>>>> d9923190
 
     ax.spines['top'].set_visible(False)
     ax.spines['right'].set_visible(False)
@@ -1060,11 +1048,7 @@
     ax.annotate(f"{target_name}={myround(m,precision)}\nn={len(y)}",
                 xy=(.5, 0), xytext=(.5, -.5*ticklabelpad), ha='center', va='top',
                 xycoords='axes fraction', textcoords='offset points',
-<<<<<<< HEAD
-                fontsize = label_fontsize, color = GREY)
-=======
                 fontsize = label_fontsize, fontname = fontname, color = GREY)
->>>>>>> d9923190
 
     ax.tick_params(axis='y', which='major', width=.3, labelcolor=GREY, labelsize=ticks_fontsize)
 
@@ -1155,11 +1139,7 @@
         ax.text(size/2-6*tweak, -10*tweak, label,
                 horizontalalignment='center',
                 verticalalignment='top',
-<<<<<<< HEAD
-                fontsize=9, color=GREY)
-=======
                 fontsize=9, color=GREY, fontname=fontname)
->>>>>>> d9923190
 
     # plt.tight_layout()
     plt.savefig(filename, bbox_inches='tight', pad_inches=0)
